--- conflicted
+++ resolved
@@ -10,12 +10,8 @@
 ## Overview
 
 - **Purpose**: Let an LLM run commands, inspect/transform files, process documents (Word/Excel/PowerPoint/PDF), and use common CLIs (Python, Node.js, Git, jq/yq, ripgrep, ImageMagick, ffmpeg, Tesseract, Pandoc, Poppler, DuckDB CLI, etc.).
-<<<<<<< HEAD
 - **Primary tools**: `shell.exec` (run a shell command) and `fs.*` (list, stat, read, write, and other basic filesystem ops).
-=======
-- **Primary tool**: `shell.exec` (run a shell command inside the container).
 - **Function reference**: see [doc/functions.md](doc/functions.md) for supported functions.
->>>>>>> 843537ff
 - **Security model**: Execution is confined to a non-root user in a container. You control:
   - Host mounts (read-only vs read-write).
   - Network egress (enable/disable at run-time).
